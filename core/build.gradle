--- conflicted
+++ resolved
@@ -106,23 +106,6 @@
     // For caches rather than guava
     compile "com.github.ben-manes.caffeine:caffeine:$caffeine_version"
 
-<<<<<<< HEAD
-    // Smoke tests do NOT have any Node code on the classpath!
-    smokeTestImplementation "org.junit.jupiter:junit-jupiter-api:${junit_jupiter_version}"
-    smokeTestImplementation "junit:junit:$junit_version"
-
-    smokeTestRuntimeOnly "org.junit.vintage:junit-vintage-engine:${junit_vintage_version}"
-    smokeTestRuntimeOnly "org.junit.jupiter:junit-jupiter-engine:${junit_jupiter_version}"
-    smokeTestRuntimeOnly "org.junit.platform:junit-platform-launcher:${junit_platform_version}"
-
-    // JDK11: required by Quasar at run-time
-    smokeTestRuntimeOnly "com.esotericsoftware:kryo:4.0.2"
-
-    smokeTestCompile project(':smoke-test-utils')
-    smokeTestCompile "org.assertj:assertj-core:${assertj_version}"
-
-=======
->>>>>>> e96dcedf
     // RxJava: observable streams of events.
     compile "io.reactivex:rxjava:$rxjava_version"
     
@@ -143,15 +126,13 @@
 
     compile group: "io.github.classgraph", name: "classgraph", version: class_graph_version
 
-<<<<<<< HEAD
     // JDK 11 (https://stackoverflow.com/questions/52502189/java-11-package-javax-xml-bind-does-not-exist)
     compile group: 'javax.xml.bind', name: 'jaxb-api', version: '2.3.0'
-=======
+    
     testCompile "com.nhaarman:mockito-kotlin:$mockito_kotlin_version"
     testCompile "org.mockito:mockito-core:$mockito_version"
     testCompile "org.assertj:assertj-core:$assertj_version"
     testCompile "com.natpryce:hamkrest:$hamkrest_version"
->>>>>>> e96dcedf
 }
 
 //compileJava {
